<<<<<<< HEAD
name: mailer
version: 1.1.4
description: >
  Compose and send emails from Dart.
  Supports file attachments, HTML emails and multiple transport methods.
authors:
- Kai Sellgren <kaisellgren@gmail.com>
- Dan Rubel <danrubel@google.com>
- Matthew Butler <butler.matthew@gmail.com>
homepage: http://github.com/kaisellgren/mailer
environment:
  sdk: '>=1.17.0 <2.0.0'
dependencies:
  mime: '>=0.9.0 <2.0.0'
  logging: '>=0.9.0 <2.0.0'
  crypto: '>=0.9.0 <3.0.0'
  path: '>=0.9.0 <2.0.0'
  intl: '>=0.9.0 <2.0.0'
  charcode: any

dev_dependencies:
  args: ^0.13.5
  test: ^0.12.4
=======
name: mailer
version: 1.2.3
description: >
  Compose and send emails from Dart.
  Supports file attachments, HTML emails and multiple transport methods.
authors:
- Kai Sellgren <kaisellgren@gmail.com>
- Dan Rubel <danrubel@google.com>
- Matthew Butler <butler.matthew@gmail.com>
- Christian Loitsch <christian@loitsch.com>
homepage: http://github.com/kaisellgren/mailer
environment:
  sdk: '>=1.17.0 <3.0.0'
dependencies:
  dart2_constant: ^1.0.0
  mime: '>0.9.0 <1.0.0'
  logging: '<1.0.0'
  path: '>0.9.0 <2.0.0'
  intl: '>0.9.0 <1.0.0'
  charcode: '<2.0.0'
dev_dependencies:
  args: '>0.13.0 <2.0.0'
  test: '>0.12.0 <2.0.0'
>>>>>>> 18d6aeac
<|MERGE_RESOLUTION|>--- conflicted
+++ resolved
@@ -1,28 +1,3 @@
-<<<<<<< HEAD
-name: mailer
-version: 1.1.4
-description: >
-  Compose and send emails from Dart.
-  Supports file attachments, HTML emails and multiple transport methods.
-authors:
-- Kai Sellgren <kaisellgren@gmail.com>
-- Dan Rubel <danrubel@google.com>
-- Matthew Butler <butler.matthew@gmail.com>
-homepage: http://github.com/kaisellgren/mailer
-environment:
-  sdk: '>=1.17.0 <2.0.0'
-dependencies:
-  mime: '>=0.9.0 <2.0.0'
-  logging: '>=0.9.0 <2.0.0'
-  crypto: '>=0.9.0 <3.0.0'
-  path: '>=0.9.0 <2.0.0'
-  intl: '>=0.9.0 <2.0.0'
-  charcode: any
-
-dev_dependencies:
-  args: ^0.13.5
-  test: ^0.12.4
-=======
 name: mailer
 version: 1.2.3
 description: >
@@ -45,5 +20,4 @@
   charcode: '<2.0.0'
 dev_dependencies:
   args: '>0.13.0 <2.0.0'
-  test: '>0.12.0 <2.0.0'
->>>>>>> 18d6aeac
+  test: '>0.12.0 <2.0.0'

/// Consume the encode bytes (no line separators),
/// and produce a chunk'd (76 chars per line) string, separated by "\r\n".
chunkEncodedBytes(String encoded) {
  if (encoded == null) return null;
  var chunked = new StringBuffer();
  int start = 0;
  int end = encoded.length;
  do {
    int next = start + 76;
    if (next > end) next = end;
    chunked.write(encoded.substring(start, next));
    chunked.write('\r\n');
    start = next;
  } while (start < encoded.length);
  return chunked.toString();
}

/**
 * Sanitizes a generic header value.
 */
String sanitizeField(String value) {
  if (value == null) return '';

<<<<<<< HEAD
  return value.replaceAll(new RegExp('(\\r|\\n|\\t)+', caseSensitive: false), '');
}
=======
  return value.replaceAll(_reField, ' ');
}
final RegExp _reField = new RegExp('(\\r|\\n|\\t)+');

/// Sanitizes a display name (of an email address).
String sanitizeName(String name) {
  if (name == null || (name = name.trim()).isEmpty)
    return null;

  return _reName.hasMatch(name) ? name:
    '"' + name.replaceAll('"', "'") + '"';
}
final RegExp _reName = new RegExp(r"^[- a-zA-Z0-9!#$%&'*+/=?^_`{|}~]*$");
>>>>>>> 65d82709
<|MERGE_RESOLUTION|>--- conflicted
+++ resolved
@@ -22,10 +22,6 @@
 String sanitizeField(String value) {
   if (value == null) return '';
 
-<<<<<<< HEAD
-  return value.replaceAll(new RegExp('(\\r|\\n|\\t)+', caseSensitive: false), '');
-}
-=======
   return value.replaceAll(_reField, ' ');
 }
 final RegExp _reField = new RegExp('(\\r|\\n|\\t)+');
@@ -38,5 +34,4 @@
   return _reName.hasMatch(name) ? name:
     '"' + name.replaceAll('"', "'") + '"';
 }
-final RegExp _reName = new RegExp(r"^[- a-zA-Z0-9!#$%&'*+/=?^_`{|}~]*$");
->>>>>>> 65d82709
+final RegExp _reName = new RegExp(r"^[- a-zA-Z0-9!#$%&'*+/=?^_`{|}~]*$");